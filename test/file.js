'use strict';

// Load modules

const ChildProcess = require('child_process');
const Fs = require('fs');
const Os = require('os');
const Path = require('path');

const Boom = require('boom');
const Code = require('code');
const Hapi = require('hapi');
const Hoek = require('hoek');
const Inert = require('..');
const InertFs = require('../lib/fs');
const Lab = require('lab');


// Declare internals

const internals = {};


// Test shortcuts

const lab = exports.lab = Lab.script();
const describe = lab.describe;
const it = lab.it;
const expect = Code.expect;


describe('file', () => {

    describe('handler()', () => {

        const provisionServer = async (options, etagsCacheMaxSize) => {

<<<<<<< HEAD
            options = options || {};
            if (options.compression === undefined) {
                options.compression = { minBytes: 1 };
            }
            const server = new Hapi.Server(options);
=======
            const defaults = { compression: { minBytes: 1 } };
            const server = new Hapi.Server(Hoek.applyToDefaults(defaults, options || {}));
>>>>>>> 3d2c49f6
            await server.register(etagsCacheMaxSize !== undefined ? { register: Inert, options: { etagsCacheMaxSize } } : Inert);
            return server;
        };

        it('returns a file in the response with the correct headers', async () => {

            const server = await provisionServer({ routes: { files: { relativeTo: __dirname } } });
            const handler = (request, responder) => {

                return responder.file('package.json', { confine: '../' }).code(499);
            };

            server.route({ method: 'GET', path: '/file', handler });

            const res = await server.inject('/file');
            expect(res.statusCode).to.equal(499);
            expect(res.payload).to.contain('hapi');
            expect(res.headers['content-type']).to.equal('application/json; charset=utf-8');
            expect(res.headers['content-length']).to.exist();
            expect(res.headers['content-disposition']).to.not.exist();
        });

        it('returns a file using route relativeTo', async () => {

            const server = await provisionServer();
            const handler = (request, responder) => {

                return responder.file('../package.json', { confine: false });
            };

            server.route({ method: 'GET', path: '/file', handler, config: { files: { relativeTo: __dirname } } });

            const res = await server.inject('/file');
            expect(res.statusCode).to.equal(200);
            expect(res.payload).to.contain('hapi');

        });

        it('returns a file in the response with the correct headers using cwd relative paths without content-disposition header', async () => {

            const server = await provisionServer();
            server.route({ method: 'GET', path: '/', handler: { file: './package.json' } });

            const res = await server.inject('/');
            expect(res.statusCode).to.equal(200);
            expect(res.payload).to.contain('hapi');
            expect(res.headers['content-type']).to.equal('application/json; charset=utf-8');
            expect(res.headers['content-length']).to.exist();
            expect(res.headers['content-disposition']).to.not.exist();
        });

        it('returns a file in the response with the inline content-disposition header when using route config', async () => {

            const server = await provisionServer({ routes: { files: { relativeTo: './' } } });
            server.route({ method: 'GET', path: '/', handler: { file: { path: './package.json', mode: 'inline' } } });

            const res = await server.inject('/');
            expect(res.statusCode).to.equal(200);
            expect(res.payload).to.contain('hapi');
            expect(res.headers['content-type']).to.equal('application/json; charset=utf-8');
            expect(res.headers['content-length']).to.exist();
            expect(res.headers['content-disposition']).to.equal('inline; filename=package.json');
        });

        it('returns a file in the response with the inline content-disposition header when using route config and overriding filename', async () => {

            const server = await provisionServer({ routes: { files: { relativeTo: './' } } });
            server.route({ method: 'GET', path: '/', handler: { file: { path: './package.json', mode: 'inline', filename: 'attachment.json' } } });

            const res = await server.inject('/');
            expect(res.statusCode).to.equal(200);
            expect(res.payload).to.contain('hapi');
            expect(res.headers['content-type']).to.equal('application/json; charset=utf-8');
            expect(res.headers['content-length']).to.exist();
            expect(res.headers['content-disposition']).to.equal('inline; filename=attachment.json');
        });

        it('returns a file in the response with the attachment content-disposition header when using route config', async () => {

            const server = await provisionServer();
            server.route({ method: 'GET', path: '/', handler: { file: { path: './package.json', mode: 'attachment' } } });

            const res = await server.inject('/');
            expect(res.statusCode).to.equal(200);
            expect(res.payload).to.contain('hapi');
            expect(res.headers['content-type']).to.equal('application/json; charset=utf-8');
            expect(res.headers['content-length']).to.exist();
            expect(res.headers['content-disposition']).to.equal('attachment; filename=package.json');
        });

        it('returns a file in the response with the attachment content-disposition header when using route config and overriding filename', async () => {

            const server = await provisionServer();
            server.route({ method: 'GET', path: '/', handler: { file: { path: './package.json', mode: 'attachment', filename: 'attachment.json' } } });

            const res = await server.inject('/');
            expect(res.statusCode).to.equal(200);
            expect(res.payload).to.contain('hapi');
            expect(res.headers['content-type']).to.equal('application/json; charset=utf-8');
            expect(res.headers['content-length']).to.exist();
            expect(res.headers['content-disposition']).to.equal('attachment; filename=attachment.json');
        });

        it('returns a file in the response without the content-disposition header when using route config mode false', async () => {

            const server = await provisionServer();
            server.route({ method: 'GET', path: '/', handler: { file: { path: './package.json', mode: false } } });

            const res = await server.inject('/');
            expect(res.statusCode).to.equal(200);
            expect(res.payload).to.contain('hapi');
            expect(res.headers['content-type']).to.equal('application/json; charset=utf-8');
            expect(res.headers['content-length']).to.exist();
            expect(res.headers['content-disposition']).to.not.exist();
        });

        it('returns a file with correct headers when using attachment mode', async () => {

            const server = await provisionServer({ routes: { files: { relativeTo: __dirname } } });
            const handler = (request, responder) => {

                return responder.file(Path.join(__dirname, '..', 'package.json'), { confine: '..', mode: 'attachment' });
            };

            server.route({ method: 'GET', path: '/file', handler });

            const res = await server.inject('/file');
            expect(res.statusCode).to.equal(200);
            expect(res.payload).to.contain('hapi');
            expect(res.headers['content-type']).to.equal('application/json; charset=utf-8');
            expect(res.headers['content-length']).to.exist();
            expect(res.headers['content-disposition']).to.equal('attachment; filename=package.json');
        });

        it('returns a file with correct headers when using attachment mode and overriding the filename', async () => {

            const server = await provisionServer({ routes: { files: { relativeTo: __dirname } } });
            const handler = (request, responder) => {

                return responder.file(Path.join(__dirname, '..', 'package.json'), { confine: '..', mode: 'attachment', filename: 'attachment.json' });
            };

            server.route({ method: 'GET', path: '/file', handler });

            const res = await server.inject('/file');
            expect(res.statusCode).to.equal(200);
            expect(res.payload).to.contain('hapi');
            expect(res.headers['content-type']).to.equal('application/json; charset=utf-8');
            expect(res.headers['content-length']).to.exist();
            expect(res.headers['content-disposition']).to.equal('attachment; filename=attachment.json');
        });

        it('returns a file with correct headers when using inline mode', async () => {

            const server = await provisionServer({ routes: { files: { relativeTo: __dirname } } });
            const handler = (request, responder) => {

                return responder.file(Path.join(__dirname, '..', 'package.json'), { confine: '..', mode: 'inline' });
            };

            server.route({ method: 'GET', path: '/file', handler });

            const res = await server.inject('/file');
            expect(res.statusCode).to.equal(200);
            expect(res.payload).to.contain('hapi');
            expect(res.headers['content-type']).to.equal('application/json; charset=utf-8');
            expect(res.headers['content-length']).to.exist();
            expect(res.headers['content-disposition']).to.equal('inline; filename=package.json');
        });

        it('returns a file with correct headers when using inline mode and overriding filename', async () => {

            const server = await provisionServer({ routes: { files: { relativeTo: __dirname } } });
            const handler = (request, responder) => {

                return responder.file(Path.join(__dirname, '..', 'package.json'), { confine: '..', mode: 'inline', filename: 'attachment.json' });
            };

            server.route({ method: 'GET', path: '/file', handler });

            const res = await server.inject('/file');
            expect(res.statusCode).to.equal(200);
            expect(res.payload).to.contain('hapi');
            expect(res.headers['content-type']).to.equal('application/json; charset=utf-8');
            expect(res.headers['content-length']).to.exist();
            expect(res.headers['content-disposition']).to.equal('inline; filename=attachment.json');
        });

        it('returns a partial file with the start option', async () => {

            const server = await provisionServer({ routes: { files: { relativeTo: __dirname } } });
            const handler = (request, responder) => {

                return responder.file(Path.join('file', 'note.txt'), { start: 2 });
            };

            server.route({ method: 'GET', path: '/file', handler });

            const res = await server.inject('/file');
            expect(res.statusCode).to.equal(200);
            expect(res.payload).to.equal('st');
            expect(res.headers['content-type']).to.equal('text/plain; charset=utf-8');
            expect(res.headers['content-length']).to.equal(2);
        });

        it('returns a partial file with the start and end option', async () => {

            const server = await provisionServer({ routes: { files: { relativeTo: __dirname } } });
            const handler = (request, responder) => {

                return responder.file(Path.join('file', 'note.txt'), { start: 1, end: 2 });
            };

            server.route({ method: 'GET', path: '/file', handler });

            const res = await server.inject('/file');
            expect(res.statusCode).to.equal(200);
            expect(res.payload).to.equal('es');
            expect(res.headers['content-type']).to.equal('text/plain; charset=utf-8');
            expect(res.headers['content-length']).to.equal(2);
        });

        it('returns a 404 when the file is not found', async () => {

            const server = await provisionServer({ routes: { files: { relativeTo: '/no/such/path/x1' } } });

            server.route({ method: 'GET', path: '/filenotfound', handler: { file: 'nopes' } });

            const res = await server.inject('/filenotfound');
            expect(res.statusCode).to.equal(404);
        });

        it('returns a 403 when the file is a directory', async () => {

            const server = await provisionServer();

            server.route({ method: 'GET', path: '/filefolder', handler: { file: 'lib' } });

            const res = await server.inject('/filefolder');
            expect(res.statusCode).to.equal(403);
        });

        it('returns a file using the built-in handler config', async () => {

            const server = await provisionServer({ routes: { files: { relativeTo: Path.join(__dirname, '..') } } });
            server.route({ method: 'GET', path: '/staticfile', handler: { file: Path.join(__dirname, '..', 'package.json') } });

            const res = await server.inject('/staticfile');
            expect(res.statusCode).to.equal(200);
            expect(res.payload).to.contain('hapi');
            expect(res.headers['content-type']).to.equal('application/json; charset=utf-8');
            expect(res.headers['content-length']).to.exist();
        });

        it('returns a file using the file function with the built-in handler config', async () => {

            const filenameFn = (request) => {

                return './lib/' + request.params.file;
            };

            const server = await provisionServer({ routes: { files: { relativeTo: Path.join(__dirname, '..') } } });
            server.route({ method: 'GET', path: '/filefn/{file}', handler: { file: filenameFn } });

            const res = await server.inject('/filefn/index.js');
            expect(res.statusCode).to.equal(200);
            expect(res.payload).to.contain('// Load modules');
            expect(res.headers['content-type']).to.equal('application/javascript; charset=utf-8');
            expect(res.headers['content-length']).to.exist();
        });

        it('returns a file in the response with the correct headers (relative path)', async () => {

            const server = await provisionServer({ routes: { files: { relativeTo: '.' } } });
            const relativeHandler = (request, responder) => {

                return responder.file('./package.json', { confine: true });
            };

            server.route({ method: 'GET', path: '/relativefile', handler: relativeHandler });

            const res = await server.inject('/relativefile');
            expect(res.statusCode).to.equal(200);
            expect(res.payload).to.contain('hapi');
            expect(res.headers['content-type']).to.equal('application/json; charset=utf-8');
            expect(res.headers['content-length']).to.exist();
        });

        it('returns a file using the built-in handler config (relative path)', async () => {

            const server = await provisionServer({ routes: { files: { relativeTo: Path.join(__dirname, '..') } } });
            server.route({ method: 'GET', path: '/relativestaticfile', handler: { file: './package.json' } });

            const res = await server.inject('/relativestaticfile');
            expect(res.statusCode).to.equal(200);
            expect(res.payload).to.contain('hapi');
            expect(res.headers['content-type']).to.equal('application/json; charset=utf-8');
            expect(res.headers['content-length']).to.exist();
        });

        it('returns a file with default mime type', async () => {

            const server = await provisionServer();
            server.route({ method: 'GET', path: '/', handler: { file: Path.join(__dirname, '..', 'LICENSE') } });

            const res = await server.inject('/');
            expect(res.statusCode).to.equal(200);
            expect(res.headers['content-type']).to.equal('application/octet-stream');
        });

        it('returns a file in the response with the correct headers using custom mime type', async () => {

            const server = await provisionServer({ routes: { files: { relativeTo: __dirname } } });
            const handler = (request, responder) => {

                return responder.file('../LICENSE', { confine: false }).type('application/example');
            };

            server.route({ method: 'GET', path: '/file', handler });

            const res = await server.inject('/file');
            expect(res.statusCode).to.equal(200);
            expect(res.headers['content-type']).to.equal('application/example');
        });

        it('handles multiple simultaneous requests', async () => {

            const server = await provisionServer();
            server.route({ method: 'GET', path: '/file', handler: { file: Path.join(__dirname, '..', 'package.json') } });

            const first = server.inject('/file');
            const second = server.inject('/file');

            const res1 = await first;
            expect(res1.statusCode).to.equal(200);
            expect(res1.headers).to.include('etag');
            expect(res1.headers).to.include('last-modified');

            const res2 = await second;
            expect(res2.statusCode).to.equal(200);
            expect(res2.headers).to.include('etag');
            expect(res2.headers).to.include('last-modified');
        });

        it('does not cache etags', async () => {

            const server = await provisionServer({ routes: { files: { relativeTo: __dirname } } }, 0);
            server.route({ method: 'GET', path: '/note', handler: { file: './file/note.txt' } });

            const res1 = await server.inject('/note');
            expect(res1.statusCode).to.equal(200);
            expect(res1.result).to.equal('Test');
            expect(res1.headers.etag).to.not.exist();

            const res2 = await server.inject('/note');
            expect(res2.statusCode).to.equal(200);
            expect(res2.result).to.equal('Test');
            expect(res2.headers.etag).to.not.exist();
        });

        it('does not return etag when etagMethod is false', async () => {

            const server = await provisionServer({ routes: { files: { relativeTo: __dirname } } }, 0);
            server.route({ method: 'GET', path: '/note', handler: { file: { path: './file/note.txt', etagMethod: false } } });

            const res1 = await server.inject('/note');
            expect(res1.statusCode).to.equal(200);
            expect(res1.result).to.equal('Test');
            expect(res1.headers.etag).to.not.exist();

            const res2 = await server.inject('/note');
            expect(res2.statusCode).to.equal(200);
            expect(res2.result).to.equal('Test');
            expect(res2.headers.etag).to.not.exist();
        });

        it('invalidates etags when file changes (simple)', async () => {

            const server = await provisionServer({ routes: { files: { relativeTo: __dirname } } });

            server.route({ method: 'GET', path: '/note', handler: { file: { path: './file/note.txt', etagMethod: 'simple' } } });

            // No etag, never requested

            const res1 = await server.inject('/note');
            expect(res1.statusCode).to.equal(200);
            expect(res1.result).to.equal('Test');
            expect(res1.headers.etag).to.exist();

            const etag1 = res1.headers.etag;
            expect(etag1.slice(0, 1)).to.equal('"');
            expect(etag1.slice(-1)).to.equal('"');

            // etag

            const res2 = await server.inject({ url: '/note', headers: { 'if-none-match': etag1 } });
            expect(res2.statusCode).to.equal(304);
            expect(res2.headers).to.not.include('content-length');
            expect(res2.headers).to.include('etag');
            expect(res2.headers).to.include('last-modified');

            const fd1 = Fs.openSync(Path.join(__dirname, 'file', 'note.txt'), 'w');
            Fs.writeSync(fd1, new Buffer('Test'), 0, 4);
            Fs.closeSync(fd1);

            // etag after file modified, content unchanged

            const res3 = await server.inject({ url: '/note', headers: { 'if-none-match': etag1 } });
            expect(res3.statusCode).to.equal(200);
            expect(res3.result).to.equal('Test');
            expect(res3.headers.etag).to.exist();

            const etag2 = res3.headers.etag;
            expect(etag1).to.not.equal(etag2);

            const fd2 = Fs.openSync(Path.join(__dirname, 'file', 'note.txt'), 'w');
            Fs.writeSync(fd2, new Buffer('Test1'), 0, 5);
            Fs.closeSync(fd2);

            // etag after file modified, content changed

            const res4 = await server.inject({ url: '/note', headers: { 'if-none-match': etag2 } });

            expect(res4.statusCode).to.equal(200);
            expect(res4.result).to.equal('Test1');
            expect(res4.headers.etag).to.exist();

            const etag3 = res4.headers.etag;
            expect(etag1).to.not.equal(etag3);
            expect(etag2).to.not.equal(etag3);

            const fd3 = Fs.openSync(Path.join(__dirname, 'file', 'note.txt'), 'w');
            Fs.writeSync(fd3, new Buffer('Test'), 0, 4);
            Fs.closeSync(fd3);
        });

        it('invalidates etags when file changes (hash)', async () => {

            const server = await provisionServer({ routes: { files: { relativeTo: __dirname } } });

            server.route({ method: 'GET', path: '/note', handler: { file: './file/note.txt' } });

            // etag, never requested

            const res1 = await server.inject('/note');
            expect(res1.statusCode).to.equal(200);
            expect(res1.result).to.equal('Test');
            expect(res1.headers.etag).to.exist();

            const etag1 = res1.headers.etag;
            expect(etag1.slice(0, 1)).to.equal('"');
            expect(etag1.slice(-1)).to.equal('"');

            // etag

            const res2 = await server.inject({ url: '/note', headers: { 'if-none-match': etag1 } });
            expect(res2.statusCode).to.equal(304);
            expect(res2.headers).to.not.include('content-length');
            expect(res2.headers).to.include('etag');
            expect(res2.headers).to.include('last-modified');

            Fs.unlinkSync(Path.join(__dirname, 'file', 'note.txt'));
            const fd1 = Fs.openSync(Path.join(__dirname, 'file', 'note.txt'), 'w');
            Fs.writeSync(fd1, new Buffer('Test'), 0, 4);
            Fs.closeSync(fd1);

            // etag after file modified, content unchanged

            const res3 = await server.inject('/note');
            expect(res3.statusCode).to.equal(200);
            expect(res3.result).to.equal('Test');
            expect(res3.headers.etag).to.exist();

            const etag2 = res3.headers.etag;
            expect(etag1).to.equal(etag2);

            const fd2 = Fs.openSync(Path.join(__dirname, 'file', 'note.txt'), 'w');
            Fs.writeSync(fd2, new Buffer('Test1'), 0, 5);
            Fs.closeSync(fd2);

            // etag after file modified, content changed

            const res4 = await server.inject({ url: '/note', headers: { 'if-none-match': etag2 } });
            expect(res4.statusCode).to.equal(200);
            expect(res4.result).to.equal('Test1');
            expect(res4.headers.etag).to.exist();

            const etag3 = res4.headers.etag;
            expect(etag1).to.not.equal(etag3);

            const fd3 = Fs.openSync(Path.join(__dirname, 'file', 'note.txt'), 'w');
            Fs.writeSync(fd3, new Buffer('Test'), 0, 4);
            Fs.closeSync(fd3);

            // etag, content restored

            const res5 = await server.inject('/note');
            expect(res5.statusCode).to.equal(200);
            expect(res5.result).to.equal('Test');
            expect(res5.headers.etag).to.exist();

            const etag4 = res5.headers.etag;
            expect(etag1).to.equal(etag4);
        });

        it('returns a 304 when the request has if-modified-since and the response has not been modified since (larger)', async () => {

            const server = await provisionServer();
            server.route({ method: 'GET', path: '/file', handler: { file: Path.join(__dirname, '..', 'package.json') } });

            const res1 = await server.inject('/file');
            const last = new Date(Date.parse(res1.headers['last-modified']) + 1000);

            const res2 = await server.inject({ url: '/file', headers: { 'if-modified-since': last.toUTCString() } });
            expect(res2.statusCode).to.equal(304);
            expect(res2.headers).to.not.include('content-length');
            expect(res2.headers).to.include('etag');
            expect(res2.headers).to.include('last-modified');
        });

        it('returns a 304 when the request has if-modified-since and the response has not been modified since (equal)', async () => {

            const server = await provisionServer();
            server.route({ method: 'GET', path: '/file', handler: { file: Path.join(__dirname, '..', 'package.json') } });

            const res1 = await server.inject('/file');
            const res2 = await server.inject({ url: '/file', headers: { 'if-modified-since': res1.headers['last-modified'] } });
            expect(res2.statusCode).to.equal(304);
            expect(res2.headers).to.not.include('content-length');
            expect(res2.headers).to.include('etag');
            expect(res2.headers).to.include('last-modified');
        });

        it('computes etag header for 304 response', async () => {

            const server = await provisionServer();
            server.route({ method: 'GET', path: '/file', handler: { file: Path.join(__dirname, '..', 'package.json') } });

            const future = new Date(Date.now() + 1000);
            const res = await server.inject({ url: '/file', headers: { 'if-modified-since': future } });
            expect(res.statusCode).to.equal(304);
            expect(res.headers).to.include('etag');
            expect(res.headers).to.include('last-modified');
        });

        it('computes etag header for head response', async () => {

            const server = await provisionServer();
            server.route({ method: 'GET', path: '/file', handler: { file: Path.join(__dirname, '..', 'package.json') } });

            const res = await server.inject({ method: 'HEAD', url: '/file' });
            expect(res.statusCode).to.equal(200);
            expect(res.headers).to.include('etag');
            expect(res.headers).to.include('last-modified');
        });

        it('changes etag when content encoding is used', async () => {

            const server = await provisionServer();
            server.route({ method: 'GET', path: '/file', handler: { file: Path.join(__dirname, '..', 'package.json') } });

            const res1 = await server.inject('/file');

            expect(res1.statusCode).to.equal(200);
            expect(res1.headers).to.include('etag');
            expect(res1.headers).to.include('last-modified');

            const res2 = await server.inject({ url: '/file', headers: { 'accept-encoding': 'gzip' } });
            expect(res2.statusCode).to.equal(200);
            expect(res2.headers.vary).to.equal('accept-encoding');
            expect(res2.headers.etag).to.not.equal(res1.headers.etag);
            expect(res2.headers.etag).to.contain(res1.headers.etag.slice(0, -1) + '-');
            expect(res2.headers['last-modified']).to.equal(res2.headers['last-modified']);
        });

        it('return a 500 on hashing errors', async () => {

            const server = await provisionServer();
            server.route({ method: 'GET', path: '/file', handler: { file: Path.join(__dirname, '..', 'package.json') } });

            // Prepare complicated mocking setup to fake an io error

            const orig = InertFs.createReadStream;
            InertFs.createReadStream = function (path, options) {

                InertFs.createReadStream = orig;

                process.nextTick(() => {

                    Fs.closeSync(options.fd);
                });

                return InertFs.createReadStream(path, options);
            };

            const res = await server.inject('/file');
            expect(res.statusCode).to.equal(500);
            expect(res.request.response._error).to.be.an.error(/^Failed to hash file/);
        });

        it('handles multiple simultaneous request hashing errors', async () => {

            const server = await provisionServer();
            server.route({ method: 'GET', path: '/file', handler: { file: Path.join(__dirname, '..', 'package.json') } });

            // Prepare complicated mocking setup to fake an io error

            const orig = InertFs.createReadStream;
            InertFs.createReadStream = function (path, options) {

                InertFs.createReadStream = orig;

                process.nextTick(() => {

                    Fs.closeSync(options.fd);
                });

                return InertFs.createReadStream(path, options);
            };

            const first = server.inject('/file');
            const second = server.inject('/file');

            await new Promise((resolve) => setImmediate(resolve));

            const res1 = await first;
            expect(res1.statusCode).to.equal(500);
            expect(res1.request.response._error).to.be.an.error(/^Failed to hash file/);
            const res2 = await second;
            expect(res2.statusCode).to.equal(500);
            expect(res2.request.response._error).to.be.an.error(/^Failed to hash file/);
        });

        it('returns valid http date responses in last-modified header', async () => {

            const server = await provisionServer();
            server.route({ method: 'GET', path: '/file', handler: { file: Path.join(__dirname, '..', 'package.json') } });

            const res = await server.inject('/file');
            expect(res.statusCode).to.equal(200);
            expect(res.headers['last-modified']).to.equal(Fs.statSync(Path.join(__dirname, '..', 'package.json')).mtime.toUTCString());
        });

        it('returns 200 if if-modified-since is invalid', async () => {

            const server = await provisionServer();
            server.route({ method: 'GET', path: '/file', handler: { file: Path.join(__dirname, '..', 'package.json') } });

            const res = await server.inject({ url: '/file', headers: { 'if-modified-since': 'some crap' } });
            expect(res.statusCode).to.equal(200);
        });

        it('returns 200 if last-modified is invalid', async () => {

            const server = await provisionServer();
            server.route({
                method: 'GET',
                path: '/',
                handler: (request, responder) => {

                    return responder.wrap('ok').header('last-modified', 'some crap');
                }
            });

            const res = await server.inject({ url: '/', headers: { 'if-modified-since': 'Fri, 28 Mar 2014 22:52:39 GMT' } });
            expect(res.statusCode).to.equal(200);
        });

        it('closes file handlers when not reading file stream', { skip: process.platform === 'win32' }, async () => {

            const server = await provisionServer();
            server.route({ method: 'GET', path: '/file', handler: { file: Path.join(__dirname, '..', 'package.json') } });

            const res1 = await server.inject('/file');
            const res2 = await server.inject({ url: '/file', headers: { 'if-modified-since': res1.headers.date } });
            expect(res2.statusCode).to.equal(304);

            await new Promise((resolve) => {

                const cmd = ChildProcess.spawn('lsof', ['-p', process.pid]);
                let lsof = '';
                cmd.stdout.on('data', (buffer) => {

                    lsof += buffer.toString();
                });

                cmd.stdout.on('end', () => {

                    let count = 0;
                    const lines = lsof.split('\n');
                    for (let i = 0; i < lines.length; ++i) {
                        count += !!lines[i].match(/package.json/);
                    }

                    expect(count).to.equal(0);
                    resolve();
                });

                cmd.stdin.end();
            });
        });

        it('closes file handlers when not using a manually open file stream', { skip: process.platform === 'win32' }, async () => {

            const server = await provisionServer();
            server.route({
                method: 'GET',
                path: '/file',
                handler: (request, responder) => {

                    return responder.wrap(Fs.createReadStream(Path.join(__dirname, '..', 'package.json'))).header('etag', 'abc');
                }
            });

            const res1 = await server.inject('/file');
            const res2 = await server.inject({ url: '/file', headers: { 'if-none-match': res1.headers.etag } });
            expect(res2.statusCode).to.equal(304);

            await new Promise((resolve) => {

                const cmd = ChildProcess.spawn('lsof', ['-p', process.pid]);
                let lsof = '';
                cmd.stdout.on('data', (buffer) => {

                    lsof += buffer.toString();
                });

                cmd.stdout.on('end', () => {

                    let count = 0;
                    const lines = lsof.split('\n');
                    for (let i = 0; i < lines.length; ++i) {
                        count += !!lines[i].match(/package.json/);
                    }

                    expect(count).to.equal(0);
                    resolve();
                });

                cmd.stdin.end();
            });
        });

        it('returns a gzipped file in the response when the request accepts gzip', async () => {

            const server = await provisionServer({ routes: { files: { relativeTo: __dirname } } });
            const handler = (request, responder) => {

                return responder.file(Path.join(__dirname, '..', 'package.json'), { confine: '..' });
            };

            server.route({ method: 'GET', path: '/file', handler });

            const res = await server.inject({ url: '/file', headers: { 'accept-encoding': 'gzip' } });
            expect(res.statusCode).to.equal(200);
            expect(res.headers['content-type']).to.equal('application/json; charset=utf-8');
            expect(res.headers['content-encoding']).to.equal('gzip');
            expect(res.headers['content-length']).to.not.exist();
            expect(res.payload).to.exist();
        });

        it('returns a plain file when not compressible', async () => {

            const server = await provisionServer({ routes: { files: { relativeTo: __dirname } } });
            const handler = (request, responder) => {

                return responder.file(Path.join(__dirname, 'file', 'image.png'));
            };

            server.route({ method: 'GET', path: '/file', handler });

            const res = await server.inject({ url: '/file', headers: { 'accept-encoding': 'gzip' } });
            expect(res.statusCode).to.equal(200);
            expect(res.headers['content-type']).to.equal('image/png');
            expect(res.headers['content-encoding']).to.not.exist();
            expect(res.headers['content-length']).to.equal(42010);
            expect(res.payload).to.exist();
        });

        it('returns a deflated file in the response when the request accepts deflate', async () => {

            const server = await provisionServer({ routes: { files: { relativeTo: __dirname } } });
            const handler = (request, responder) => {

                return responder.file(Path.join(__dirname, '..', 'package.json'), { confine: '..' });
            };

            server.route({ method: 'GET', path: '/file', handler });

            const res = await server.inject({ url: '/file', headers: { 'accept-encoding': 'deflate' } });
            expect(res.statusCode).to.equal(200);
            expect(res.headers['content-type']).to.equal('application/json; charset=utf-8');
            expect(res.headers['content-encoding']).to.equal('deflate');
            expect(res.headers['content-length']).to.not.exist();
            expect(res.payload).to.exist();
        });

        it('returns a gzipped file using precompressed file', async () => {

            const content = Fs.readFileSync('./test/file/image.png.gz');

            const server = await provisionServer();
            server.route({ method: 'GET', path: '/file', handler: { file: { path: './test/file/image.png', lookupCompressed: true } } });

            const res = await server.inject({ url: '/file', headers: { 'accept-encoding': 'gzip' } });
            expect(res.statusCode).to.equal(200);
            expect(res.headers['content-type']).to.equal('image/png');
            expect(res.headers['content-encoding']).to.equal('gzip');
            expect(res.headers['content-length']).to.equal(content.length);
            expect(res.rawPayload.length).to.equal(content.length);
        });

        it('returns a gzipped file using precompressed file using lookupMap', async () => {

            const content = Fs.readFileSync('./test/file/image.jpg#gz');
            const lookupMap = { gzip: '#gz' };

            const server = await provisionServer();
            server.route({ method: 'GET', path: '/file', handler: { file: { path: './test/file/image.jpg', lookupCompressed: true, lookupMap } } });

            const res = await server.inject({ url: '/file', headers: { 'accept-encoding': 'gzip' } });
            expect(res.statusCode).to.equal(200);
            expect(res.headers['content-type']).to.equal('image/jpeg');
            expect(res.headers['content-encoding']).to.equal('gzip');
            expect(res.headers['content-length']).to.equal(content.length);
            expect(res.rawPayload.length).to.equal(content.length);
        });

        it('returns a gzipped file when precompressed file not found', async () => {

            const server = await provisionServer();
            server.route({ method: 'GET', path: '/file', handler: { file: { path: './test/file/note.txt', lookupCompressed: true } } });

            const res = await server.inject({ url: '/file', headers: { 'accept-encoding': 'gzip' } });
            expect(res.statusCode).to.equal(200);
            expect(res.headers['content-encoding']).to.equal('gzip');
            expect(res.headers['content-length']).to.not.exist();
            expect(res.payload).to.exist();
        });

        it('returns a 304 when using precompressed file and if-modified-since set', async () => {

            const server = await provisionServer();
            server.route({ method: 'GET', path: '/file', handler: { file: { path: './test/file/image.png', lookupCompressed: true } } });

            const res1 = await server.inject('/file');
            const res2 = await server.inject({ url: '/file', headers: { 'if-modified-since': res1.headers.date, 'accept-encoding': 'gzip' } });
            expect(res2.statusCode).to.equal(304);
        });

        it('ignores precompressed file when content-encoding not requested', async () => {

            const server = await provisionServer();
            server.route({ method: 'GET', path: '/file', handler: { file: { path: './test/file/image.png', lookupCompressed: true } } });

            const res = await server.inject('/file');
            expect(res.statusCode).to.equal(200);
            expect(res.headers['content-type']).to.equal('image/png');
            expect(res.headers['content-encoding']).to.not.exist();
            expect(res.payload).to.exist();
        });

        it('ignores precompressed file when connection compression is disabled', async () => {

            const server = await provisionServer({ compression: false });
            server.route({ method: 'GET', path: '/file', handler: { file: { path: './test/file/image.png', lookupCompressed: true } } });

            const res = await server.inject({ url: '/file', headers: { 'accept-encoding': 'gzip' } });
            expect(res.statusCode).to.equal(200);
            expect(res.headers['content-type']).to.equal('image/png');
            expect(res.headers['content-encoding']).to.not.exist();
            expect(res.payload).to.exist();
        });

        it('ignores precompressed file when using start option', async () => {

            const server = await provisionServer();
            server.route({
                method: 'GET', path: '/file', handler: {
                    file: {
                        path: './test/file/image.png',
                        lookupCompressed: true,
                        start: 5
                    }
                }
            });

            const res = await server.inject({ url: '/file', headers: { 'accept-encoding': 'gzip' } });
            expect(res.statusCode).to.equal(200);
            expect(res.headers['content-type']).to.equal('image/png');
            expect(res.headers['content-encoding']).to.not.exist();
            expect(res.payload).to.exist();
        });

        it('ignores precompressed file when using start option', async () => {

            const server = await provisionServer();
            server.route({
                method: 'GET', path: '/file', handler: {
                    file: {
                        path: './test/file/image.png',
                        lookupCompressed: true,
                        end: 199
                    }
                }
            });

            const res = await server.inject({ url: '/file', headers: { 'accept-encoding': 'gzip' } });
            expect(res.statusCode).to.equal(200);
            expect(res.headers['content-length']).to.equal(200);
            expect(res.headers['content-type']).to.equal('image/png');
            expect(res.headers['content-encoding']).to.not.exist();
            expect(res.payload).to.exist();
        });

        it('does not throw an error when adding a route with a parameter and function path', async () => {

            const server = await provisionServer();

            const fn = () => {

                server.route({ method: 'GET', path: '/fileparam/{path}', handler: { file: () => { } } });
                server.route({ method: 'GET', path: '/filepathparam/{path}', handler: { file: { path: () => { } } } });
            };

            expect(fn).to.not.throw();
        });

        it('responds correctly when file is removed while processing', async () => {

            const filename = Hoek.uniqueFilename(Os.tmpdir()) + '.package.json';
            Fs.writeFileSync(filename, 'data');

            const server = await provisionServer();
            server.route({ method: 'GET', path: '/', handler: { file: { path: filename, confine: false } } });
            server.ext('onPreResponse', (request, responder) => {

                Fs.unlinkSync(filename);
                return responder.continue;
            });

            const res = await server.inject('/');
            expect(res.statusCode).to.equal(200);
        });

        it('responds correctly when file is changed while processing', async () => {

            const filename = Hoek.uniqueFilename(Os.tmpdir()) + '.package.json';
            Fs.writeFileSync(filename, 'data');

            const server = await provisionServer();
            server.route({ method: 'GET', path: '/', handler: { file: { path: filename, confine: false } } });
            server.ext('onPreResponse', (request, responder) => {

                const tempfile = filename + '~';
                if (process.platform === 'win32') {
                    // workaround to replace open file without a permission error
                    Fs.renameSync(filename, tempfile);
                    Fs.writeFileSync(filename, 'database');
                    Fs.unlinkSync(tempfile);
                }
                else {
                    // atomic file replace
                    Fs.writeFileSync(tempfile, 'database');
                    Fs.renameSync(tempfile, filename);
                }

                return responder.continue;
            });

            const res = await server.inject('/');

            Fs.unlinkSync(filename);

            expect(res.statusCode).to.equal(200);
            expect(res.headers['content-length']).to.equal(4);
            expect(res.payload).to.equal('data');
        });

        it('does not marshal response on 304', async () => {

            const server = await provisionServer();
            server.route({ method: 'GET', path: '/file', handler: { file: Path.join(__dirname, '..', 'package.json') } });

            const res1 = await server.inject('/file');

            server.ext('onPreResponse', (request, responder) => {

                request.response._marshall = () => {

                    throw new Error('not called');
                };

                return responder.continue;
            });

            const res = await server.inject({ url: '/file', headers: { 'if-modified-since': res1.headers.date } });
            expect(res.statusCode).to.equal(304);
        });

        it('returns error when aborted while processing', async () => {

            const filename = Hoek.uniqueFilename(Os.tmpdir()) + '.package.json';
            Fs.writeFileSync(filename, 'data');

            const server = await provisionServer();
            server.route({ method: 'GET', path: '/', handler: { file: { path: filename, confine: false } } });
            server.ext('onPreResponse', (request, responder) => {

                throw Boom.internal('crapping out');
            });

            const res = await server.inject('/');
            expect(res.statusCode).to.equal(500);
            expect(res.request.response._error).to.be.an.error('crapping out');
        });

        it('returns error when stat fails unexpectedly', async () => {

            const filename = Hoek.uniqueFilename(Os.tmpdir()) + '.package.json';
            Fs.writeFileSync(filename, 'data');

            const orig = InertFs.fstat;
            InertFs.fstat = function (fd) {        // can return EIO error

                InertFs.fstat = orig;
                throw new Error('failed');
            };


            const server = await provisionServer();
            server.route({ method: 'GET', path: '/', handler: { file: { path: filename, confine: false } } });

            const res = await server.inject('/');
            expect(res.statusCode).to.equal(500);
            expect(res.request.response._error).to.be.an.error('Failed to stat file: failed');
        });

        it('returns error when open fails unexpectedly', async () => {

            const filename = Hoek.uniqueFilename(Os.tmpdir()) + '.package.json';
            Fs.writeFileSync(filename, 'data');

            const orig = InertFs.open;
            InertFs.open = function () {        // can return EMFILE error

                InertFs.open = orig;
                throw new Error('failed');
            };

            const server = await provisionServer();
            server.route({ method: 'GET', path: '/', handler: { file: { path: filename, confine: false } } });

            const res = await server.inject('/');
            expect(res.statusCode).to.equal(500);
            expect(res.request.response._error).to.be.an.error('Failed to open file: failed');
        });

        it('returns a 403 when missing file read permission', async () => {

            const filename = Hoek.uniqueFilename(Os.tmpdir()) + '.package.json';
            Fs.writeFileSync(filename, 'data');

            let retainedFd;
            if (process.platform === 'win32') {
                // make a permissionless file by unlinking an open file
                retainedFd = Fs.openSync(filename, 'r');
                Fs.unlinkSync(filename);
            }
            else {
                Fs.chmodSync(filename, 0);
            }

            const server = await provisionServer();

            server.route({ method: 'GET', path: '/', handler: { file: { path: filename, confine: false } } });

            let didOpen = false;
            const res1 = await server.inject('/');

            const orig = InertFs.open;
            InertFs.open = async function (path, mode) {        // fake alternate permission error

                InertFs.open = orig;
                didOpen = true;

                try {
                    return await InertFs.open(path, mode);
                }
                catch (err) {
                    if (err.code === 'EACCES') {
                        err.code = 'EPERM';
                        err.errno = -1;
                    }
                    else if (err.code === 'EPERM') {
                        err.code = 'EACCES';
                        err.errno = -13;
                    }
                    throw err;
                }
            };

            const res2 = await server.inject('/');

            // cleanup
            if (typeof retainedFd === 'number') {
                Fs.closeSync(retainedFd);
            }
            else {
                Fs.unlinkSync(filename);
            }

            expect(res1.statusCode).to.equal(403);
            expect(res2.statusCode).to.equal(403);
            expect(didOpen).to.equal(true);
        });

        describe('response range', () => {

            it('returns a subset of a file (start)', async () => {

                const server = await provisionServer();
                server.route({ method: 'GET', path: '/file', handler: { file: { path: Path.join(__dirname, 'file/image.png') } } });

                const res = await server.inject({ url: '/file', headers: { 'range': 'bytes=0-4' } });
                expect(res.statusCode).to.equal(206);
                expect(res.headers['content-length']).to.equal(5);
                expect(res.headers['content-range']).to.equal('bytes 0-4/42010');
                expect(res.headers['accept-ranges']).to.equal('bytes');
                expect(res.rawPayload).to.equal(new Buffer('\x89PNG\r', 'ascii'));
            });

            it('returns a subset of a file (middle)', async () => {

                const server = await provisionServer();
                server.route({ method: 'GET', path: '/file', handler: { file: { path: Path.join(__dirname, 'file/image.png') } } });

                const res = await server.inject({ url: '/file', headers: { 'range': 'bytes=1-5' } });
                expect(res.statusCode).to.equal(206);
                expect(res.headers['content-length']).to.equal(5);
                expect(res.headers['content-range']).to.equal('bytes 1-5/42010');
                expect(res.headers['accept-ranges']).to.equal('bytes');
                expect(res.rawPayload).to.equal(new Buffer('PNG\r\n', 'ascii'));
            });

            it('returns a subset of a file (-to)', async () => {

                const server = await provisionServer();
                server.route({ method: 'GET', path: '/file', handler: { file: { path: Path.join(__dirname, 'file/image.png') } } });

                const res = await server.inject({ url: '/file', headers: { 'range': 'bytes=-5' } });
                expect(res.statusCode).to.equal(206);
                expect(res.headers['content-length']).to.equal(5);
                expect(res.headers['content-range']).to.equal('bytes 42005-42009/42010');
                expect(res.headers['accept-ranges']).to.equal('bytes');
                expect(res.rawPayload).to.equal(new Buffer('D\xAEB\x60\x82', 'ascii'));
            });

            it('returns a subset of a file (from-)', async () => {

                const server = await provisionServer();
                server.route({ method: 'GET', path: '/file', handler: { file: { path: Path.join(__dirname, 'file/image.png') } } });

                const res = await server.inject({ url: '/file', headers: { 'range': 'bytes=42005-' } });
                expect(res.statusCode).to.equal(206);
                expect(res.headers['content-length']).to.equal(5);
                expect(res.headers['content-range']).to.equal('bytes 42005-42009/42010');
                expect(res.headers['accept-ranges']).to.equal('bytes');
                expect(res.rawPayload).to.equal(new Buffer('D\xAEB\x60\x82', 'ascii'));
            });

            it('returns a subset of a file (beyond end)', async () => {

                const server = await provisionServer();
                server.route({ method: 'GET', path: '/file', handler: { file: { path: Path.join(__dirname, 'file/image.png') } } });

                const res = await server.inject({ url: '/file', headers: { 'range': 'bytes=42005-42011' } });
                expect(res.statusCode).to.equal(206);
                expect(res.headers['content-length']).to.equal(5);
                expect(res.headers['content-range']).to.equal('bytes 42005-42009/42010');
                expect(res.headers['accept-ranges']).to.equal('bytes');
                expect(res.rawPayload).to.equal(new Buffer('D\xAEB\x60\x82', 'ascii'));
            });

            it('returns a subset of a file (if-range)', async () => {

                const server = await provisionServer();
                server.route({ method: 'GET', path: '/file', handler: { file: { path: Path.join(__dirname, 'file/image.png') } } });

                const res1 = await server.inject('/file');
                const res2 = await server.inject({ url: '/file', headers: { 'range': 'bytes=42005-42011', 'if-range': res1.headers.etag } });
                expect(res2.statusCode).to.equal(206);
                expect(res2.headers['content-length']).to.equal(5);
                expect(res2.headers['content-range']).to.equal('bytes 42005-42009/42010');
                expect(res2.headers['accept-ranges']).to.equal('bytes');
                expect(res2.rawPayload).to.equal(new Buffer('D\xAEB\x60\x82', 'ascii'));
            });

            it('returns 200 on incorrect if-range', async () => {

                const server = await provisionServer();
                server.route({ method: 'GET', path: '/file', handler: { file: { path: Path.join(__dirname, 'file/image.png') } } });

                const res = await server.inject({ url: '/file', headers: { 'range': 'bytes=42005-42011', 'if-range': 'abc' } });
                expect(res.statusCode).to.equal(200);
            });

            it('returns 416 on invalid range (unit)', async () => {

                const server = await provisionServer();
                server.route({ method: 'GET', path: '/file', handler: { file: { path: Path.join(__dirname, 'file/image.png') } } });

                const res = await server.inject({ url: '/file', headers: { 'range': 'horses=1-5' } });
                expect(res.statusCode).to.equal(416);
                expect(res.headers['content-range']).to.equal('bytes */42010');
            });

            it('returns 416 on invalid range (inversed)', async () => {

                const server = await provisionServer();
                server.route({ method: 'GET', path: '/file', handler: { file: { path: Path.join(__dirname, 'file/image.png') } } });

                const res = await server.inject({ url: '/file', headers: { 'range': 'bytes=5-1' } });
                expect(res.statusCode).to.equal(416);
                expect(res.headers['content-range']).to.equal('bytes */42010');
            });

            it('returns 416 on invalid range (format)', async () => {

                const server = await provisionServer();
                server.route({ method: 'GET', path: '/file', handler: { file: { path: Path.join(__dirname, 'file/image.png') } } });

                const res = await server.inject({ url: '/file', headers: { 'range': 'bytes 1-5' } });
                expect(res.statusCode).to.equal(416);
                expect(res.headers['content-range']).to.equal('bytes */42010');
            });

            it('returns 416 on invalid range (empty range)', async () => {

                const server = await provisionServer();
                server.route({ method: 'GET', path: '/file', handler: { file: { path: Path.join(__dirname, 'file/image.png') } } });

                const res = await server.inject({ url: '/file', headers: { 'range': 'bytes=-' } });
                expect(res.statusCode).to.equal(416);
                expect(res.headers['content-range']).to.equal('bytes */42010');
            });

            it('returns 200 on multiple ranges', async () => {

                const server = await provisionServer();
                server.route({ method: 'GET', path: '/file', handler: { file: { path: Path.join(__dirname, 'file/image.png') } } });

                const res = await server.inject({ url: '/file', headers: { 'range': 'bytes=1-5,7-10' } });
                expect(res.statusCode).to.equal(200);
                expect(res.headers['content-length']).to.equal(42010);
            });

            it('reads partial file content for a non-compressible file', async () => {

                const server = await provisionServer();
                server.route({ method: 'GET', path: '/file', handler: { file: { path: Path.join(__dirname, 'file/image.png'), etagMethod: false } } });

                // Catch createReadStream options

                let createOptions;
                const orig = InertFs.createReadStream;
                InertFs.createReadStream = function (path, options) {

                    InertFs.createReadStream = orig;
                    createOptions = options;

                    return InertFs.createReadStream(path, options);
                };

                const res = await server.inject({ url: '/file', headers: { 'range': 'bytes=1-4', 'accept-encoding': 'gzip' } });
                expect(res.statusCode).to.equal(206);
                expect(res.headers['content-length']).to.equal(4);
                expect(res.headers['content-range']).to.equal('bytes 1-4/42010');
                expect(res.headers['accept-ranges']).to.equal('bytes');
                expect(res.rawPayload).to.equal(new Buffer('PNG\r', 'ascii'));
                expect(createOptions).to.include({ start: 1, end: 4 });
            });

            it('returns 200 when content-length is missing', async () => {

                const server = await provisionServer();
                server.route({ method: 'GET', path: '/file', handler: { file: { path: Path.join(__dirname, 'file/image.png') } } });

                server.ext('onPreResponse', (request, responder) => {

                    delete request.response.headers['content-length'];
                    return responder.continue;
                });

                const res = await server.inject({ url: '/file', headers: { 'range': 'bytes=1-5' } });
                expect(res.statusCode).to.equal(200);
                expect(res.headers['content-length']).to.not.exist();
            });

            it('returns 200 for dynamically compressed responses', async () => {

                const server = await provisionServer();
                server.route({ method: 'GET', path: '/file', handler: { file: { path: Path.join(__dirname, 'file/note.txt'), lookupCompressed: false } } });
                const res = await server.inject({ url: '/file', headers: { 'range': 'bytes=1-3', 'accept-encoding': 'gzip' } });
                expect(res.statusCode).to.equal(200);
                expect(res.headers['content-encoding']).to.equal('gzip');
                expect(res.headers['content-length']).to.not.exist();
                expect(res.headers['content-range']).to.not.exist();
                expect(res.headers['accept-ranges']).to.equal('bytes');
            });

            it('returns a subset of a file when compression is disabled', async () => {

                const server = await provisionServer({ compression: false });
                server.route({ method: 'GET', path: '/file', handler: { file: { path: Path.join(__dirname, 'file/note.txt'), lookupCompressed: false } } });
                const res = await server.inject({ url: '/file', headers: { 'range': 'bytes=1-3', 'accept-encoding': 'gzip' } });
                expect(res.statusCode).to.equal(206);
                expect(res.headers['content-encoding']).to.not.exist();
                expect(res.headers['content-length']).to.equal(3);
                expect(res.headers['content-range']).to.equal('bytes 1-3/4');
            });

            it('returns a subset of a file using precompressed file', async () => {

                const server = await provisionServer();
                server.route({ method: 'GET', path: '/file', handler: { file: { path: Path.join(__dirname, 'file/image.png'), lookupCompressed: true } } });
                const res = await server.inject({ url: '/file', headers: { 'range': 'bytes=10-18', 'accept-encoding': 'gzip' } });
                expect(res.statusCode).to.equal(206);
                expect(res.headers['content-encoding']).to.equal('gzip');
                expect(res.headers['content-length']).to.equal(9);
                expect(res.headers['content-range']).to.equal('bytes 10-18/41936');
                expect(res.headers['accept-ranges']).to.equal('bytes');
                expect(res.payload).to.equal('image.png');
            });

            it('returns a subset for dynamically compressed responses with "identity" encoding', async () => {

                const server = await provisionServer();
                server.route({ method: 'GET', path: '/file', handler: { file: { path: Path.join(__dirname, 'file/note.txt'), lookupCompressed: false } } });
                const res = await server.inject({ url: '/file', headers: { 'range': 'bytes=1-3', 'accept-encoding': 'identity' } });
                expect(res.statusCode).to.equal(206);
                expect(res.headers['content-encoding']).to.not.exist();
                expect(res.headers['content-length']).to.equal(3);
                expect(res.headers['content-range']).to.equal('bytes 1-3/4');
            });

            it('returns a subset when content-type is missing', async () => {

                const server = await provisionServer();
                server.route({ method: 'GET', path: '/file', handler: { file: { path: Path.join(__dirname, 'file/note.txt') } } });

                server.ext('onPreResponse', (request, responder) => {

                    delete request.response.headers['content-type'];
                    return responder.continue;
                });

                const res = await server.inject({ url: '/file', headers: { 'range': 'bytes=1-5' } });
                expect(res.statusCode).to.equal(206);
                expect(res.headers['content-encoding']).to.not.exist();
                expect(res.headers['content-length']).to.equal(3);
                expect(res.headers['content-range']).to.equal('bytes 1-3/4');
                expect(res.headers['content-type']).to.not.exist();
            });

            it('ignores range request when disabled in route config', async () => {

                const server = await provisionServer();
                server.route({
                    method: 'GET', path: '/file',
                    handler: { file: { path: Path.join(__dirname, 'file/image.png') } },
                    config: { response: { ranges: false } }
                });

                const res = await server.inject({ url: '/file', headers: { 'range': 'bytes=0-4' } });
                expect(res.statusCode).to.equal(200);
                expect(res.headers['accept-ranges']).to.not.exist();
            });

            it('returns a subset of a file with start option', async () => {

                const server = await provisionServer();
                server.route({
                    method: 'GET', path: '/file', handler: {
                        file: {
                            path: Path.join(__dirname, 'file/image.png'),
                            start: 1
                        }
                    }
                });

                const res = await server.inject({ url: '/file', headers: { 'range': 'bytes=2-3' } });
                expect(res.statusCode).to.equal(206);
                expect(res.headers['content-length']).to.equal(2);
                expect(res.headers['content-range']).to.equal('bytes 2-3/42009');
                expect(res.headers['accept-ranges']).to.equal('bytes');
                expect(res.rawPayload).to.equal(new Buffer('G\r', 'ascii'));
            });

            it('returns a subset of a file with start and end option', async () => {

                const server = await provisionServer();
                server.route({
                    method: 'GET', path: '/file', handler: {
                        file: {
                            path: Path.join(__dirname, 'file/image.png'),
                            start: 2,
                            end: 400
                        }
                    }
                });

                const res = await server.inject({ url: '/file', headers: { 'range': 'bytes=0-2' } });
                expect(res.statusCode).to.equal(206);
                expect(res.headers['content-length']).to.equal(3);
                expect(res.headers['content-range']).to.equal('bytes 0-2/399');
                expect(res.headers['accept-ranges']).to.equal('bytes');
                expect(res.rawPayload).to.equal(new Buffer('NG\r', 'ascii'));
            });
        });

        it('has not leaked file descriptors', { skip: process.platform === 'win32' }, async () => {

            // validate that all descriptors has been closed
            const cmd = ChildProcess.spawn('lsof', ['-p', process.pid]);
            let lsof = '';
            cmd.stdout.on('data', (buffer) => {

                lsof += buffer.toString();
            });

            await new Promise((resolve) => {

                cmd.stdout.on('end', () => {

                    let count = 0;
                    const lines = lsof.split('\n');
                    for (let i = 0; i < lines.length; ++i) {
                        count += !!lines[i].match(/package.json/);
                    }

                    expect(count).to.equal(0);
                    resolve();
                });

                cmd.stdin.end();
            });
        });
    });
});<|MERGE_RESOLUTION|>--- conflicted
+++ resolved
@@ -35,16 +35,8 @@
 
         const provisionServer = async (options, etagsCacheMaxSize) => {
 
-<<<<<<< HEAD
-            options = options || {};
-            if (options.compression === undefined) {
-                options.compression = { minBytes: 1 };
-            }
-            const server = new Hapi.Server(options);
-=======
             const defaults = { compression: { minBytes: 1 } };
             const server = new Hapi.Server(Hoek.applyToDefaults(defaults, options || {}));
->>>>>>> 3d2c49f6
             await server.register(etagsCacheMaxSize !== undefined ? { register: Inert, options: { etagsCacheMaxSize } } : Inert);
             return server;
         };
