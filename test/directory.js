--- conflicted
+++ resolved
@@ -278,7 +278,6 @@
             });
         });
 
-<<<<<<< HEAD
         it('returns the index file when found and single custom index file specified', function (done) {
 
             var server = provisionServer();
@@ -329,10 +328,7 @@
             });
         });
 
-        it('returns the index when found in hidden folder', function (done) {
-=======
         it('returns the index when served from a hidden folder', function (done) {
->>>>>>> e5afc5c4
 
             var server = provisionServer();
             server.route({ method: 'GET', path: '/{path*}', handler: { directory: { path: './directory/.dot' } } });
